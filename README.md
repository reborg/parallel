## parallel

`parallel` is a library of parallel-enabled (not distributed) Clojure functions. Some are designed to emulate existing functions in the standard library, sometimes as drop-in replacement, sometimes with a very different semantic. If you see a function listed below in your project or if you use transducers, chances are you can speed-up your application using parallel. As with any library claiming to speed-up your code, there are too many variables influencing performances that cannot be tested in isolation: **please keep a benchmarking tool ready and measure each of the changes**.

The library also provides additional transducers (not necessarily for parallel use) and supporting utilities. The functions documented below have been tested and benchmarked and are ready to use. Please report any issue or ideas for improvements, I'll be happy to help.

Current:

| Name                                    | Description
|-----------------------------------------| ---------------------------------------------------
| [`p/let`](#plet)                        | Parallel `let` bindings.
| [`p/count`](#pcount)                    | Transducer-aware parallel `core/count`.
| [`p/frequencies`](#pfrequencies)        | Parallel `core/frequencies`
| [`p/group-by`](#pgroup-by)              | Parallel `core/group-by`
| [`p/update-vals`](#pupdate-vals)        | Updates values in a map in parallel.
| [`p/external-sort`](#pexternal-sort)    | Memory efficient, file-based, parallel merge-sort.
| [`p/sort`](#psort)                      | Parallel `core/sort`.
| [`p/fold`](#pfold-pxrf-and-pfolder)     | Transducer-aware `r/fold`.
| [`p/min` and `p/max`](#pmin-and-pmax)   | Parallel `core/min` and `core/max` functions.
| [`p/distinct`](#pdistinct)   					  | Parallel version of `core/distinct`
| [`p/amap`](#pamap)                      | Parallel array transformation.
| [`p/armap`](#parmap)                    | Parallel array reversal with transformation.
<<<<<<< HEAD
| [`p/slurp`](#pslurp)                    | Parallel slurping files as strings or other objects.
| [`p/interleave`](#pinterleave)          | Transducer-enabled `core/interleave`
=======
| [`xf/interleave`](#xfinterleave)        | Like `core/interleave`, transducer version.
| [`xf/pmap`](#xfpmap)                    | Like `core/pmap`, transducer version.
| [`xf/identity`](#xfidentity)            | Alternative identity transducer to `core/identity`
>>>>>>> cbb9c2c8

In the pipeline:

| Name                                    | Description
|-----------------------------------------| ---------------------------------------------------
| `p/split-by`                            | Splitting transducer based on contiguous elements.
| `p/let`                                 | Parallel local binding
| `p/or` `p/and`                          | Conditions in parallel
| `p/slurp`                               | Parallel slurping

### How to use the library

All functions are available through the `parallel.core` namespace. Pure transducers are in `parallel.xf`.  Add the following to your project dependencies:

```clojure
[parallel "0.5"]
```

Require at the REPL with:

```clojure
(require '[parallel.core :as p]
         '[parallel.xf :as xf])
```

Or in your namespace as:

```clojure
(ns mynamespace
  (:require [parallel.core :as p]
            [parallel.xf :as xf]))
```

## API Docs

### `p/let`

`p/let` works like `clojure.core/let` but evaluates its binding expressions in parallel:

```clj
(time
  (p/let [a (Thread/sleep 1000)
          b (Thread/sleep 1000)
          c (Thread/sleep 1000)]
    (= a b c)))
;; "Elapsed time: 1002.519823 msecs"
```

Don't use `p/let` if:

* The expressions have dependencies. `p/let` cannot resolve cross references between expressions and will throw exception.
* The expressions are trivial. In this case the thread orchestration outweighs the benefits of executing in parallel. Good expressions to parallelize are for example independent networked API calls, file system calls or other non trivial computations.

### `p/count`

`p/count` can speed up counting on collections when non-trivial transformations are involved. It takes a composition of transducers and the collection to count. It applies the transducers to coll and produces a count of the resulting elements (in this case 1.2M):

```clojure
(def xform
  (comp
    (filter odd?)
    (map inc)
    (map #(mod % 50))
    (mapcat range)
    (map str)))

(p/count xform (range 100000))
;; 1200000
```

`p/count` is eager, transforming "coll" into a vector if it's not already a foldable collection (vectors, maps or reducers/Cat objects). Use `p/count` only if the transformation are altering the number of elements in the input collection, otherwise `core/count` would likely outperform `p/count` in most situation. `p/count` supports stateful transducers. In this example we are dropping 6250 elements from each of the 32 chunks (32 is the default number of chunks `p/count` operates on, so 32x6250=200k elements will be removed):

```clojure
(def xform
  (comp
    (filter odd?)
    (map inc)
    (map #(mod % 50))
    (mapcat range)
    (map str)
    (drop 6250)))

(p/count xform (range 100000))
;; 1000000
```

See [bcount.clj](https://github.com/reborg/parallel/blob/master/benchmarks/bcount.clj) for additional benchmarks.

### `p/frequencies`

Like `core/frequencies`, but executes in parallel. It takes an optional list of transducers (stateless or stateful) to apply to coll before the frequency is calculated. It does not support nil values. The following is the typical word frequencies example:

```clojure
(def war-and-peace "http://www.gutenberg.org/files/2600/2600-0.txt")
(def book (slurp war-and-peace))
(let [freqs (p/frequencies
              (re-seq #"\S+" book)
              (map #(.toLowerCase ^String %)))]
  (take 5 (sort-by last > freqs)))
;; (["the" 34258] ["and" 21396] ["to" 16500] ["of" 14904] ["a" 10388])

(quick-bench (p/frequencies (re-seq #"\S+" book) (map #(.toLowerCase ^String %)))) ;; 165ms
(quick-bench (frequencies (map #(.toLowerCase ^String %) (re-seq #"\S+" book)))) ;; 394ms
```

### `p/group-by`

`p/group-by` is similar to `clojure.core/group-by`, but the grouping happens in parallel. Here's an example about searching most frequent anagrams in a large text:

```clojure
(require '[clojure.string :as s])

(def war-and-peace
  (s/split (slurp "http://gutenberg.org/files/2600/2600-0.txt") #"\W+"))

(def anagrams
  (p/group-by sort war-and-peace (map #(.toLowerCase ^String %))))

(->> anagrams
  (map (comp distinct second))
  (sort-by count >)
  first)

;; ("stop" "post" "spot" "pots" "tops")
```

`p/group-by` takes an optional list of transducers to apply to the items in coll before generating the groups. It has been used in the example to lower-case each word. Note that differently from `clojure.core/group-by`:

* The order of the items in each value vector can change between runs (this can be a problem or not, depending on your use case).
* It does not support nil values in the input collection.

`p/group-by` is generally 2x-5x faster than `clojure.core/group-by`:

```clojure
(require '[criterium.core :refer [quick-bench]])

;; with transformation (which boosts p/group-by even further)
(quick-bench (group-by sort (map #(.toLowerCase ^String %) war-and-peace)))   ;; 957ms
(quick-bench (p/group-by sort war-and-peace (map #(.toLowerCase ^String %)))) ;; 259ms

;; fair comparison without transformations
(quick-bench (group-by sort war-and-peace))   ;; 936ms
(quick-bench (p/group-by sort war-and-peace)) ;; 239ms
```

A further boost can be achieved by avoiding conversion back to immutable data structures:

```clojure
(quick-bench
  (binding [p/*mutable* true]
    (p/group-by sort war-and-peace (map #(.toLowerCase ^String %))))) ;; 168ms
```

When invoked with `p/*mutable*`, `p/group-by` returns a Java ConcurrentHashMap with ConcurrentLinkedQueue as values. They are both easy to deal with from Clojure.

```clojure
(def anagrams
  (binding [p/*mutable* true]
    (p/group-by sort war-and-peace (map #(.toLowerCase ^String %)))))

(distinct (into [] (.get anagrams (sort "stop"))))
;; ("post" "spot" "stop" "tops" "pots")
```

### `p/update-vals`

`p/'update-vals` updates the values of a map in parallel. With reference to the [`p/group-by`](#pgroup-by) example of the most frequent anagrams, we could apply the step to calculate the distinct words for each key on the map in parallel ("anagrams" is the map resulting from applying `p/group-by` to a large text):

```clojure

(first anagrams)
;; [(\a \d \e \e \h \t) ["heated" "heated" "heated" "heated" "heated" "heated" "heated" "heated"]]

(first (p/update-vals anagrams distinct))
;; [(\a \d \e \e \h \t) ("heated")]
```

Like other functions in the library, `p/update-vals` speed can be improved removing the conversation back into a mutable data structure:

```clojure
(time (dorun (p/update-vals anagrams distinct)))
;; "Elapsed time: 18.462031 msecs"
(time (dorun (binding [p/*mutable* true] (p/update-vals anagrams distinct))))
;; "Elapsed time: 9.908815 msecs"
```

In the context of the previous computation of the most frequent anagrams, we could operate using a combination of mutable `p/sort` and `p/update-vals` and compare it with the previous solution:

```clojure
(import '[java.util Map$Entry])

(defn cmp [^Map$Entry e1 ^Map$Entry e2]
  (> (count (.getValue e1))
     (count (.getValue e2))))

(time (binding [p/*mutable* true]
  (let [a (p/sort cmp (p/update-vals anagrams distinct))]
    (.getValue ^Map$Entry (aget ^objects a 0)))))
;; "Elapsed time: 128.422734 msecs"
;; ("post" "spot" "stop" "tops" "pots")

(time (->> anagrams
  (map (comp distinct second))
  (sort-by count >)
  first))
;; "Elapsed time: 251.277616 msecs"
;; ("post" "spot" "stop" "tops" "pots")
```

The mutable version is roughly 50% faster, but it's verbose and requires type annotations.

### `p/sort`

`p/sort` is a parallel merge-sort implementation that works by splitting the input into smaller chunks which are ordered sequentially below a certain threshold (8192 is the default). `p/sort` offers similar features to `clojure.core/sort` and it's not lazy. The following uses the default comparator `<` to sort a collection of 2M numbers (and by comparison doing the same with `core/sort`):

```clojure
(let [coll (shuffle (range 2e6))] (time (dorun (p/sort coll))))
;; "Elapsed time: 1335.769356 msecs"

(let [coll (shuffle (range 2e6))] (time (dorun (sort coll))))
;; "Elapsed time: 2098.151666 msecs"
```

Or reverse sorting strings:

```clojure
(let [coll (shuffle (map str (range 2e6)))] (time (dorun (p/sort #(compare %2 %1) coll))))
;; "Elapsed time: 1954.57439 msecs"

(let [coll (shuffle (map str (range 2e6)))] (time (dorun (sort #(compare %2 %1) coll))))
;; "Elapsed time: 2540.829781 msecs"
```

`p/sort` is implemented on top of mutable native arrays, converting both input/output into immutable vectors as a default. There are a few ways to speed-up sorting with `p/sort`:

* Vector inputs are preferable than sequences.
* Shave additional milliseconds by using the raw array output, by enclosing `p/sort` in a binding like `(binding [p/*mutable* true] (p/sort coll))`. `p/sort` returns an object array in this case, instead of a vector.
* If you happen to be working natively with arrays, be sure to feed `p/sort` with the native array to avoid conversion.

In order of increasing speed:

```clojure
(require '[criterium.core :refer [quick-bench]])

(let [c (into [] (shuffle (range 2e6)))
      a (to-array c)]
  (quick-bench (p/sort c))
  (quick-bench (binding [p/*mutable* true] (p/sort c)))
  (quick-bench (binding [p/*mutable* true] (p/sort a))))

;; 1185ms
;; 1052ms
;; 46ms
```

As you can see, the conversion into array is responsible for most of the sorting time. If you are lucky to work with arrays, sorting is one order of magnitude faster and more memory efficient.

### `p/external-sort`

`merge-sort` is a well known example of parallelizable sorting algorithm. There was also a time when machines had to use tapes to process large amount of data, loading smaller chunks into main memory. `merge-sort` is also suitable for that. Today we still have big-data and slow external storage such as S3 for which something like a file based merge-sort could still be useful. `p/external-sort` can be used to fetch large amount of data from slow storage, order them by some attribute and consume only the part that is actually needed (for example "find the top most" kind of problems).

A simple `p/external-sort` example is the following:

```clojure
(let [fetchf (fn [id] id)
      v (into [] (reverse (range 10000)))]
  (take 5 (p/external-sort 1000 compare fetchf v)))
;; [0 1 2 3 4]
```

`p/external-sort` accepts a vector "v" of IDs as input. The unique identifiers are used to fetch the whole data object from some remote storage. "fetchf" is the way to tell `p/external-sort` how to retrieve the entire object given a single id (in this example, fetching the id has been simulated by returning the id itself). The IDs are split into chunks not bigger than 1000 items each (512 by default).

Once all data is retrieved for a chunk, data are sorted using the given comparator ("compare" is the default) and the result is stored in a temporary file on disk. 16 files are created in this example, as the number of files needs to be a power of two and `(/ 10000 16) = 625` is the first split that generates chunk less than 1000 in size.

Once all chunk are retrieved, sorted and stored on disk, the result is made available as a lazy sequence. If the lazy sequence is never fully consumed, the temporary files are never loaded in memory all at once. We are taking the first 5 elements in the example, which means that some of the stored files are never loaded into memory.

The degree of parallelism with which "fetchf" is invoked is equal to the number of cores (physical or virtual) available on the running system. If the collection of IDs is a not a vector, it will be converted into one.

### `p/fold`, `p/xrf` and `p/folder`

`p/fold` is modeled similar to `clojure.core.reducers/fold` function, the entry point into the Clojure reduce-combine (Java fork-join) parallel computation framework. It can be used with transducers like you would with normal `r/fold`:

```clojure
(def v (vec (range 1000)))
(p/fold + ((comp (map inc) (filter odd?)) +) v)
;; 250000
```

And exactly like with normal `r/fold` this would give you inconsistent results when a stateful transducer like `(drop 1)` is introduced:

```clojure
(distinct (for [i (range 1000)]
  (p/fold + ((comp (map inc) (drop 1) (filter odd?)) +) v)))
;; (249999 249498 249499)
```

This is what `p/xrf` is designed for. `p/xrf` is a wrapping utility that hides the way the transducers are combined with the reducing function. More importantly, it takes care of the potential presence of stateful transducers in the chain (like `drop`, `take`, `partition` and so on).

```clojure
(distinct (for [i (range 1000)]
  (p/fold (p/xrf + (map inc) (drop 1) (filter odd?)) v)))
;; (242240)
```

`p/xrf` makes sure that stateful transducer state is allocated at each chunk instead of each thread (the "chunk" is the portion of the initial collection that is not subject to any further splitting). This is a drastic departure from the semantic of the same transducers when used sequentially on the whole input. The first practical implication is that operations like `take`, `drop`, `partition` etc. are isolated in their own chunk and don't see each other state (for example, `(drop 1)` would remove the first element from each chunk, not just the first element from the whole input). The second consequence is that the result is now dependent (consistently) on the number of chunks.

To enable easier design of parallel algorithms, you can pass `p/fold` a number "n" of desired chunks for the parallel computation (n has to be a power of 2 and it defaults to 32 by default). **Note the difference: with `(r/fold)` the computation is chunk-size driven by "n", the desired chunk size (default to 512). With `(p/fold)` the computation is chunk-number driven by "n" the number of desired chunks to compute in parallel**:

```clojure
(p/fold 4 + (p/xrf + (map inc) (drop 1) (filter odd?)) v)
;; 248496
```

Assuming there are 4 cores available, the example above executes on 4 parallel threads. Let's dissect it chunk by chunk:

* We are asking `(p/fold)` to create 4 chunks of the initial vector "v" of 1000 elements. Each chunk ends up having 250 items.
* The content of each chunk can be expressed by the following ranges (the actual type is a subvec not a range but the content it the same): `(range 0 250)`, `(range 250 500)`, `(range 500 750)`, `(range 750 1000)`
* Transducers transform each chunk (composition reads backward like normal transducers): `(filter odd? (drop 1 (map inc (range 0 250))))`, `(filter odd? (drop 1 (map inc (range 250 500))))`, `(filter odd? (drop 1 (map inc (range 500 750))))`, `(filter odd? (drop 1 (map inc (range 750 1000))))`
* The reducing function "+" is applied on the items on each chunk: 15624, 46624, 77624, 108624
* The combining function is again "+", resulting in the final sums: (+ (+ 15624 46624) (+ 77624 108624)) which is 248496.

It can be tricky for arbitrary collection sizes to see what is the best strategy in terms of chunk size or number. The utility function `p/show-chunks` can be used to predict the splitting for a parallel calculation. `p/fold` parameters can be adjusted accordingly. Here's what happens if you have a vector of 9629 items and you'd like 8 chunks to be created. Some of them will be bigger, other will be smaller:

```clojure
(p/show-chunks (vec (range 9629)) 8)
;; (1203 1204 1203 1204 1203 1204 1204 1204)
```

`p/fold` also allows transducers on hash-maps, not just vectors. A hash-map can be folded with transducers (in parallel) like this:

```clojure
(require '[clojure.core.reducers :refer [monoid]])
(def input (zipmap (range 10000) (range 10000)))

(def output
 (p/fold
  (monoid merge (constantly {}))
  (p/xrf conj
    (filter (fn [[k v]] (even? k)))
    (map (fn [[k v]] [k (inc v)]))
    (map (fn [[k v]] [(str k) v])))
  input))
(output "664")
;; 665
```

The single argument for transducers is a vector pair containing a key and a value. In this case each transducer returns another pair to build another map (but that's not required).

Caveats and known problems:

* Stateful transducers like `dedupe` and `distinct`, that operates correctly at the chunk level, can bring back duplicates once combined back into the final result. Keep that in mind if absolute uniqueness is a requirement, you might need an additional step outside `p/fold` to ensure final elimination of duplicates. I'm thinking what else can be done to avoid the problem in the meanwhile.

### `p/min` and `p/max`

`p/min` and `p/max` are analogous to the corresponding `core/min` and `core/max` functions, but they operate in parallel. They assume a vector of numbers as input (a lazy-sequence would have to be completely scanned anyway) and they allow any combination of transducers (stateless or stateful) to be passed in:

```clojure
(let [c (into [] (shuffle (range 100000)))]
  (p/max c (map dec) (filter odd?)))
;; 99997
```

### `p/distinct`

`p/distinct` returns a sequence of the distinct items in "coll":

```clojure
(let [c (apply concat (repeat 20 (range 100)))]
  (take 10 (p/distinct c)))
;; (0 1 2 3 4 5 6 7 8 9)
```

The sequence is not-lazy and can return in any order. We can see this by supplying a transducer list (without using `comp`) to change from integers to keywords:

```clojure
(let [c (apply concat (repeat 20 (range 100)))]
  (take 10 (p/distinct c (map str) (map keyword))))
;; (:59 :16 :39 :47 :28 :58 :36 :15 :25 :18)
```

`p/distinct` does not support `nil`, which needs to be removed (you can pass `(remove nil?)` as a transducer to the argument list). Performance of `p/distinct` are quite good on both small and large collections:

```clojure
(require '[criterium.core :refer [quick-bench]])

(let [small (apply concat (repeat 20 (range 100)))
      large (apply concat (repeat 200 (range 10000)))]
  (quick-bench (p/distinct small))
  (quick-bench (p/distinct large)))
;; Execution time mean : 160.949448 µs
;; Execution time mean : 77.772233 ms

(let [small (apply concat (repeat 20 (range 100)))
      large (apply concat (repeat 200 (range 10000)))]
  (quick-bench (doall (distinct small)))
  (quick-bench (doall (distinct large))))
;; Execution time mean : 565.503835 µs
;; Execution time mean : 862.702828 ms
```

You can additionally increase `p/distinct` speed by using a vector input and forcing mutable output (in this case `p/distinct` returns an `java.util.Set` interface):


```clojure
(let [large (into [] (apply concat (repeat 200 (range 10000))))]
  (quick-bench (binding [p/*mutable* true] (p/distinct large))))
;; Execution time mean : 37.703288 ms
```

### `p/amap`

`p/amap` is a parallel version of `core/amap`. It takes an array of objects and a transformation "f" and it mutates the input to produce the transformed version of the output:

```clojure

(def c (range 2e6))
(defn f [x] (if (zero? (rem x 2)) (* 0.3 x) (Math/sqrt x)))

(let [a (to-array c)] (time (p/amap f a)))
;; "Elapsed time: 34.955138 msecs"

(let [^objects a (to-array c)] (time (amap a idx ret (f (aget a idx)))))
;; "Elapsed time: 53.058256 msecs"
```

`p/amap` uses the fork-join framework to update the array in parallel and it performs better than sequential for non-trivial transformations, otherwise the thread orchestration dominates the computational cost. You can optionally pass in a "threshold" which indicates how small the chunk of computation should be before going sequential, otherwise the number is chosen to be `(/ alength (* 2 ncores))`.

### `p/armap`

`p/armap` is similar to `p/amap` but it also inverts the array. It takes an array of objects and a transformation "f" and it mutates the input to produce the transformed-reverse version of the output.

```clojure
(let [a (object-array [0 9 8 2 0 9 2 2 90 1 2])]
  (p/armap (comp keyword str) a)
  (into [] a))
;; [:2 :1 :90 :2 :2 :9 :0 :2 :8]
```

`p/armap` performs better than sequential for non-trivial transformations, otherwise the thread orchestration dominates the computational cost. Here's for example a reverse-complement of some random DNA strand:

```clojure
(require '[criterium.core :refer [quick-bench]])

(defn random-dna [n] (repeatedly n #(rand-nth [\a \c \g \t])))
(def compl {\a \t \t \a \c \g \g \c})

(defn armap
  "A fair sequential comparison"
  [f ^objects a]
  (loop [i 0]
    (when (< i (quot (alength a) 2))
      (let [tmp (f (aget a i))
            j (- (alength a) i 1)]
        (aset a i (f (aget a j)))
        (aset a j tmp))
      (recur (unchecked-inc i)))))

(let [a (to-array (random-dna 1e6))]
  (quick-bench (p/armap compl a)))
;; "Elapsed time: 39.195143 msecs"

(let [a (to-array (random-dna 1e6))]
  (quick-bench (armap compl a)))
;; "Elapsed time: 70.286622 msecs"
```

You can optionally pass in a "threshold" which indicates how small the chunk of computation should be before going sequential, otherwise the number is chosen to be `(/ alength (* 2 ncores))`.

<<<<<<< HEAD
### `p/slurp`

`p/slurp` loads the content of a file in parallel. Compared to `core/slurp`, it only supports local file paths (no URLs or other input streams):

```clojure
(take 10 (.split (p/slurp "test/words") "\n"))
;; ("A" "a" "aa" "aal" "aalii" "aam" "Aani" "aardvark" "aardwolf" "Aaron")
```

In addition `p/slurp` offers a way to interpret the loaded bytes differently from a string:

```clojure
(take 10 (.split (p/slurp "test/words") "\n"))
;; ("A" "a" "aa" "aal" "aalii" "aam" "Aani" "aardvark" "aardwolf" "Aaron")
```

### `p/interleave`
=======
### `xf/interleave`

Like `clojure.core/interleave` but in transducer version. When `xf/interleave` is instantiated, it takes a "filler" collection. The items from the collection are used to interleave the others items coming from the main transducing sequence:

```clojure
(sequence
  (comp
    (map inc)
    (xf/interleave [100 101 102 103 104 105])
    (filter odd?)
    (map str))
  [3 6 9 12 15 18 21 24 37 30])
;; ("7" "101" "13" "103" "19" "105")
```

The main transducing process runs until there are items in the filler sequence (those starting at 100 in the example). You can provide an infinite sequence to be sure all results are interleaved:

```clojure
(sequence
  (comp
    (map inc)
    (xf/interleave (range))
    (filter odd?)
    (map str))
  [3 6 9 12 15 18 21 24 37 30])
;; ("7" "1" "13" "3" "19" "5" "25" "7" "31" "9")
```

### `xf/pmap`

`xf/pmap` is a transducer version of `core/pmap`. When added to a transducer chain, it works like `core/map` transducer applying the function "f" to all the items passing through the transducer. Different from `core/map`, `xf/pmap` processes items in parallel up to 32 simultaneously (with physical parallelism equal to the number of available cores):

```clojure
(defn heavyf [x] (Thread/sleep 1000) (inc x))

(time (transduce (comp (map heavyf) (filter odd?)) + (range 10)))
;; 10025ms
(time (transduce (comp (xf/pmap heavyf) (filter odd?)) + (range 10)))
;; 1006ms
```

`xf/pmap` has similar limitations to `core/pmap`. It works great when "f" is non trivial and performance of "f" applied to the input are uniform. If one `(f item)` takes much more than the others, the current 32-chunk is kept busy with parallelism=1 before moving to the next chunk, wasting resources.
>>>>>>> cbb9c2c8

### `xf/identity`

`xf/identity` works similarly to `(map identity)` or just `identity` as identity transducer:

[source,clojure]
----
(sequence (map identity) (range 10))
(sequence clojure.core/identity (range 10))
(sequence xf/identity (range 10))
;; All printing (0 1 2 3 4 5 6 7 8 9)
----

The identity transducer works as a placeholder for those cases in which a transformation is not requested, for example:

```clojure
(def config false)

(defn build-massive-xform []
  (when config
    (comp (map inc) (filter odd?))))

(sequence (or (build-massive-xform) identity) (range 5))
;; (0 1 2 3 4)
```

`core/identity` works fine as a transducer in most cases, except when it comes to multiple inputs, for which it requires a definition of what "identity" means. We could for example agree that if you want to use `core/identity` with multiple inputs you need to use it in pair with another transducer, for example `(map list)`:

```clojure
(sequence (or (build-massive-xform) identity) (range 5) (range 5))
;; Throws exception

(sequence (or (build-massive-xform) (comp (map list) identity)) (range 5) (range 5))
;; ((0 0) (1 1) (2 2) (3 3) (4 4))
```

`xf/identity` is a simple transducer that takes care of of this case, assuming "identity" means "wrap around" in case of multiple inputs:

```clojure
(sequence (or (build-massive-xform) xf/identity) (range 5))
;; (0 1 2 3 4)

(sequence (or (build-massive-xform) xf/identity) (range 5) (range 5))
;; ((0 0) (1 1) (2 2) (3 3) (4 4))

(sequence (or (build-massive-xform) xf/identity) (range 5) (range 5) (range 5))
;; ((0 0 0) (1 1 1) (2 2 2) (3 3 3) (4 4 4))
```

`xf/identity` custom transducer compared to `(comp (map list) identity)` has also positive effects on performances:

```clojure
(let [items (range 10000)
      xform (comp (map list) identity)]
  (quick-bench
    (dorun
      (sequence xform items items))))
;; 4.09ms

(let [items (range 10000)]
  (quick-bench
    (dorun
      (sequence xf/identity items items))))
;; 2.67ms
```

## Development

There are no dependencies other than Java and Clojure.

* `lein test` to run the test suite.

#### misc todo

* [ ] `p/fold` Enable extend to (thread-safe) Java collections
* [ ] `p/fold` Enable extend on Cat objects
* [ ] `p/fold` operates on a group of keys for hash-maps.
* [ ] A foldable reader of some sort for large files.

## License

Copyright © 2018 Renzo Borgatti @reborg http://reborg.net
Distributed under the Eclipse Public License either version 1.0 or (at your option) any later version.<|MERGE_RESOLUTION|>--- conflicted
+++ resolved
@@ -9,6 +9,7 @@
 | Name                                    | Description
 |-----------------------------------------| ---------------------------------------------------
 | [`p/let`](#plet)                        | Parallel `let` bindings.
+| [`p/slurp`](#pslurp)                    | Parallel slurping files as strings.
 | [`p/count`](#pcount)                    | Transducer-aware parallel `core/count`.
 | [`p/frequencies`](#pfrequencies)        | Parallel `core/frequencies`
 | [`p/group-by`](#pgroup-by)              | Parallel `core/group-by`
@@ -20,23 +21,16 @@
 | [`p/distinct`](#pdistinct)   					  | Parallel version of `core/distinct`
 | [`p/amap`](#pamap)                      | Parallel array transformation.
 | [`p/armap`](#parmap)                    | Parallel array reversal with transformation.
-<<<<<<< HEAD
-| [`p/slurp`](#pslurp)                    | Parallel slurping files as strings or other objects.
-| [`p/interleave`](#pinterleave)          | Transducer-enabled `core/interleave`
-=======
 | [`xf/interleave`](#xfinterleave)        | Like `core/interleave`, transducer version.
 | [`xf/pmap`](#xfpmap)                    | Like `core/pmap`, transducer version.
 | [`xf/identity`](#xfidentity)            | Alternative identity transducer to `core/identity`
->>>>>>> cbb9c2c8
 
 In the pipeline:
 
 | Name                                    | Description
 |-----------------------------------------| ---------------------------------------------------
 | `p/split-by`                            | Splitting transducer based on contiguous elements.
-| `p/let`                                 | Parallel local binding
 | `p/or` `p/and`                          | Conditions in parallel
-| `p/slurp`                               | Parallel slurping
 
 ### How to use the library
 
@@ -496,7 +490,6 @@
 
 You can optionally pass in a "threshold" which indicates how small the chunk of computation should be before going sequential, otherwise the number is chosen to be `(/ alength (* 2 ncores))`.
 
-<<<<<<< HEAD
 ### `p/slurp`
 
 `p/slurp` loads the content of a file in parallel. Compared to `core/slurp`, it only supports local file paths (no URLs or other input streams):
@@ -513,8 +506,6 @@
 ;; ("A" "a" "aa" "aal" "aalii" "aam" "Aani" "aardvark" "aardwolf" "Aaron")
 ```
 
-### `p/interleave`
-=======
 ### `xf/interleave`
 
 Like `clojure.core/interleave` but in transducer version. When `xf/interleave` is instantiated, it takes a "filler" collection. The items from the collection are used to interleave the others items coming from the main transducing sequence:
@@ -557,7 +548,6 @@
 ```
 
 `xf/pmap` has similar limitations to `core/pmap`. It works great when "f" is non trivial and performance of "f" applied to the input are uniform. If one `(f item)` takes much more than the others, the current 32-chunk is kept busy with parallelism=1 before moving to the next chunk, wasting resources.
->>>>>>> cbb9c2c8
 
 ### `xf/identity`
 
