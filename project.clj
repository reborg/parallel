(defproject parallel "0.1"
  :description "A library of parallel-enabled Clojure functions"
  :url "https://github.com/reborg/parallel"
  :license {:name "Eclipse Public License"
            :url "http://www.eclipse.org/legal/epl-v10.html"}
<<<<<<< HEAD
  :dependencies [[org.clojure/clojure "1.8.0"]]
  :source-paths ["src" "playground"]
  :profiles {:dev {:dependencies [[criterium "0.4.4"]]}}
  :plugins [])
=======
  :dependencies [[org.clojure/clojure "1.9.0"]]
  :source-paths ["src" "playground" "benchmarks"]
  :java-source-paths ["java"]
  :profiles {:dev {:dependencies [[criterium  "0.4.4"]]
                   :plugins []}}
  :jvm-opts ["-Xmx2g" "-server"]
  :test-refresh {:watch-dirs ["src" "test"]
                 :refresh-dirs ["src" "test"]})
>>>>>>> 6aea349b
<|MERGE_RESOLUTION|>--- conflicted
+++ resolved
@@ -3,12 +3,6 @@
   :url "https://github.com/reborg/parallel"
   :license {:name "Eclipse Public License"
             :url "http://www.eclipse.org/legal/epl-v10.html"}
-<<<<<<< HEAD
-  :dependencies [[org.clojure/clojure "1.8.0"]]
-  :source-paths ["src" "playground"]
-  :profiles {:dev {:dependencies [[criterium "0.4.4"]]}}
-  :plugins [])
-=======
   :dependencies [[org.clojure/clojure "1.9.0"]]
   :source-paths ["src" "playground" "benchmarks"]
   :java-source-paths ["java"]
@@ -16,5 +10,4 @@
                    :plugins []}}
   :jvm-opts ["-Xmx2g" "-server"]
   :test-refresh {:watch-dirs ["src" "test"]
-                 :refresh-dirs ["src" "test"]})
->>>>>>> 6aea349b
+                 :refresh-dirs ["src" "test"]})