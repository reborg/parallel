(ns parallel-test
  (:import [clojure.lang RT])
  (:require [parallel.core :as p]
            [clojure.core.reducers :as r]
            [clojure.test :refer :all]))

(deftest frequencies-test
  (testing "frequencies with xform"
    (is (= 5000 (count (p/frequencies (range 1e4) (filter odd?)))))
    (is (= {":a" 2 ":b" 3} (p/frequencies [:a :a :b :b :b] (map str)))))
  (testing "a dictionary of words with no dupes"
    (let [dict (slurp "test/words")]
      (is (= (count (re-seq #"\S+" dict))
             (->> dict
                  (re-seq #"\S+")
                  (frequencies)
                  (map second)
                  (reduce +))))))
  (testing "misc examples"
    (are [expected test-seq] (= (p/frequencies test-seq) expected)
         {\p 2 \s 4 \i 4 \m 1} "mississippi"
         {1 4 2 2 3 1} [1 1 1 1 2 2 3]
         {1 3 2 2 3 1} [1 1 1 2 2 3]
         {1 4 2 2 3 1} '(1 1 1 1 2 2 3))))

(defn large-map [i] (into {} (map vector (range i) (range i))))

(deftest update-vals-test
  (testing "sanity"
    (is (= (map inc (range 1000))
           (sort (vals (p/update-vals (large-map 1000) inc)))))))

(defmacro repeater [& forms]
  `(first (distinct (for [i# (range 500)] (do ~@forms)))))

(defn chunkedf [f rf size coll]
  (->> coll (partition-all size) (mapcat f) (reduce rf)))

(deftest stateful-transducers
  (testing "should drop based on chunk size"
    (is (= (chunkedf #(drop 10 %) + 200 (vec (range 1600)))
           (repeater (r/fold 200 + (p/xrf + (drop 10)) (p/folder (vec (range 1600)))))))
    (is (= (chunkedf #(drop 10 %) + 100 (vec (range 204800)))
           (repeater (r/fold 100 + (p/xrf + (drop 10)) (p/folder (vec (range 204800)))))))
    (is (= (chunkedf #(drop 10 %) + 400 (vec (range 1600)))
           (repeater (r/fold + (p/xrf + (drop 10)) (p/folder (vec (range 1600))))))))
  (testing "folding by number of chunks"
    (is (= [3  4  5  6  7  8  9  10 11 12
            16 17 18 19 20 21 22 23 24 25
            29 30 31 32 33 34 35 36 37 38
            42 43 44 45 46 47 48 49 50 51]
           (r/fold "ignored"
                   (r/monoid concat conj)
                   (p/xrf conj (drop 3))
                   (p/folder (vec (range 52)) 4))))
    (is (= (- 1802 (* 3 8))
           (count (r/fold "ignored"
                          (r/monoid concat conj)
                          (p/xrf conj (drop 3))
                          (p/folder (vec (range 1802)) 8))))))
  (testing "p/fold entry point at 32 default chunks"
    (is (= (chunkedf #(drop 10 %) + (/ 2048 32) (vec (map inc (range 2048))))
           (p/fold (p/xrf + (drop 10) (map inc)) (vec (range 2048))))))
  (testing "p/fold VS r/fold on stateless xducers should be the same"
    (let [v (vec (range 10000))]
      (is (= (r/fold + ((comp (map inc) (filter odd?)) +) v)
             (p/fold (p/xrf + (map inc) (filter odd?)) v)
             (p/fold + ((comp (map inc) (filter odd?)) +) v)))))
  (testing "hashmaps, not just vectors"
    (is (= {\a [21] \z [23] \h [10 12]}
           (p/fold
             (r/monoid #(merge-with into %1 %2) (constantly {}))
             (fn [m [k v]]
               (let [c (Character/toLowerCase ^Character (first k))]
                 (assoc m c (conj (get m c []) v))))
             (hash-map "abba" 21 "zubb" 23 "hello" 10 "hops" 12)))))
  (testing "folding hashmaps with transducers"
    (is (= {0 1 1 2 2 3 3 4}
           (p/fold
             (r/monoid merge (constantly {}))
             (p/xrf conj (map (fn [[k v]] [k (inc v)])))
             (hash-map 0 0 1 1 2 2 3 3)))))
  (testing "exercising all code with larger maps"
    (is (= 999
           ((p/fold
             (r/monoid merge (constantly {}))
             (p/xrf conj
                    (filter (fn [[k v]] (even? k)))
                    (map (fn [[k v]] [k (inc v)])))
             (zipmap (range 10000) (range 10000))) 998)))))

(deftest counting
  (testing "count a coll"
    (is (= 100000 (p/count (map inc) (range 1e5))))
    (is (= (reduce + (range 50)) (p/count (comp (mapcat range)) (range 50))))))

(deftest grouping
  (testing "sanity"
    (is (= 5000 (count ((p/group-by odd? (range 10000)) true)))))
(testing "with xducers"
    (is (= 1667 (count ((p/group-by odd? (range 10000) (map inc) (filter #(zero? (mod % 3)))) true)))))
(testing "with stateful xducers"
    (is (= 1133 (count ((p/group-by odd? (range 10000) (drop 100) (map inc) (filter #(zero? (mod % 3)))) true)))))
  (testing "anagrams"
    (let [dict (slurp "test/words")]
      (is (= #{"caret" "carte" "cater" "crate"
               "creat" "creta" "react" "recta" "trace"}
             (into #{}
                   (->> dict
                        (re-seq #"\S+")
                        (p/group-by sort)
                        (sort-by (comp count second) >)
                        (map second)
                        first)))))))

(deftest sorting
  (testing "sanity"
    (let [coll (reverse (range 1000))
          c2 (shuffle (map (comp str char) (range 65 91)))]
      (is (= (range 1000) (p/sort 200 < coll)))
      (is (= coll (p/sort 200 > coll)))
      (is (= (sort compare c2) (p/sort compare c2))))))

(deftest external-sorting
  (testing "sanity"
    (let [coll (into [] (reverse (range 1000)))]
      (is (= (range 1000)
             (p/external-sort 200 compare identity coll))))))

(deftest min-max
  (testing "min"
    (let [c (shuffle (conj (range 100000) -3))]
      (is (= -3 (p/min c)))))
  (testing "max"
    (let [c (shuffle (conj (range 100000) -3))]
      (is (= 99999 (p/max c)))))
  (testing "xducers"
    (let [c (into [] (shuffle (conj (range 100000) -3)))]
      (is (= 99998 (p/max c (map dec)))))))

(deftest pamap-test
  (testing "sanity"
    (let [c (to-array (range 100000))]
      (is (= (map inc (range 10)) (take 10 (p/amap inc c)))))))

(deftest distinct-test
  (let [c (shuffle (apply concat (take 5 (repeat (range 10000)))))]
    (testing "sanity"
      (is (= (sort (distinct c)) (sort (p/distinct c)))))
    (testing "with transducers"
      (is (= [1 3 5 7 9] (take 5 (sort (p/distinct c (map inc) (filter odd?)))))))
    (testing "equality semantic"
      (is (= (sort (distinct (map vector c c)))
             (sort (p/distinct (map vector c c))))))
    (testing "mutability on"
      (is (= #{1 2 3}
             (into #{} (binding [p/*mutable* true] (p/distinct [1 2 3]))))))))

(deftest reverse-test
  (testing "swap reverse simmetrical regions in arrays"
    (let [s (range 10)]
      (is (= s (let [a (object-array s)] (p/arswap identity 0 9 0 a) (into [] a))))
      (is (= (reverse s) (let [a (object-array s)] (p/arswap identity 0 9 5 a) (into [] a))))
      (is (= (reverse s) (let [a (object-array s)] (p/arswap identity 0 9 10 a) (into [] a))))
      (is (= [9 8 2 3 4 5 6 7 1 0] (let [a (object-array s)] (p/arswap identity 0 9 2 a) (into [] a))))
      (is (= [9 8 7 6 5 4 3 2 1] (let [a (object-array (rest s))] (p/arswap identity 0 8 4 a) (into [] a))))
      (is (= [9 8 7 4 5 6 3 2 1] (let [a (object-array (rest s))] (p/arswap identity 0 8 3 a) (into [] a))))))
  (testing "swap reverse with transform"
    (let [s (range 10)]
      (is (= ["9" "8" 2 3 4 5 6 7 "1" "0"] (let [a (object-array s)] (p/arswap str 0 9 2 a) (into [] a))))
      (is (= [:9 :8 :7 4 5 6 :3 :2 :1] (let [a (object-array (rest s))] (p/arswap (comp keyword str) 0 8 3 a) (into [] a))))))
  (testing "sanity"
    (is (= nil (p/armap identity nil)))
    (is (= (reverse ()) (let [a (object-array ())] (p/armap identity a) (into [] a))))
    (is (= (reverse (range 1)) (let [a (object-array (range 1))] (p/armap identity a) (into [] a))))
    (is (= (reverse (range 5)) (let [a (object-array (range 5))] (p/armap identity a) (into [] a))))
    (is (= (reverse (range 1e2)) (let [a (object-array (range 1e2))] (p/armap identity a) (into [] a))))
    (let [xs (shuffle (range 11))
          a (object-array xs)]
      (is (= (reverse (map str xs)) (do (p/armap str a) (into [] a)))))))

<<<<<<< HEAD
(deftest slurping
  (testing "slurping sanity"
    (is (= (slurp "test/words") (p/slurp "test/words")))))
=======
(deftest parallel-let
  (testing "it works like normal let"
    (is (= 3 (p/let [a 1 b 2] (+ a b))))
    (is (= 3 (p/let [a (future 1) b (future 2)] (+ @a @b))))
    (is (= 6 (p/let [[a b] [1 2] {c :c} {:c 3}] (+ a b c))))
    (is (p/let [a (do (Thread/sleep 200) 100) b (do (Thread/sleep 100) (+ a 10))] (+ a b)))
    ))
>>>>>>> cbb9c2c8
<|MERGE_RESOLUTION|>--- conflicted
+++ resolved
@@ -179,16 +179,14 @@
           a (object-array xs)]
       (is (= (reverse (map str xs)) (do (p/armap str a) (into [] a)))))))
 
-<<<<<<< HEAD
 (deftest slurping
   (testing "slurping sanity"
     (is (= (slurp "test/words") (p/slurp "test/words")))))
-=======
+
 (deftest parallel-let
   (testing "it works like normal let"
     (is (= 3 (p/let [a 1 b 2] (+ a b))))
     (is (= 3 (p/let [a (future 1) b (future 2)] (+ @a @b))))
     (is (= 6 (p/let [[a b] [1 2] {c :c} {:c 3}] (+ a b c))))
     (is (p/let [a (do (Thread/sleep 200) 100) b (do (Thread/sleep 100) (+ a 10))] (+ a b)))
-    ))
->>>>>>> cbb9c2c8
+    ))